--- conflicted
+++ resolved
@@ -1,10 +1,5 @@
-<<<<<<< HEAD
-use crate::assets::{FoliageMaterial, Graphics};
-use crate::item::{Foliage, WorldObject, WorldObjectResource};
-=======
 use crate::assets::FoliageMaterial;
 use crate::item::{Foliage, WorldObject};
->>>>>>> 143dbf42
 use crate::{Game, GameParam, GameState, ImageAssets, MainCamera};
 use bevy::app::AppExit;
 use bevy::prelude::*;
@@ -821,11 +816,7 @@
         if block_pos.y < 0 {
             block_pos.y += CHUNK_SIZE as i32;
         }
-<<<<<<< HEAD
-        println!("BLOCK: {:?} {:?}", camera_pos, block_pos);
-=======
         println!("BLOCK: {camera_pos:?} {block_pos:?}");
->>>>>>> 143dbf42
 
         block_pos
     }
@@ -953,15 +944,9 @@
                 let foliage_pos = ft.translation.xy();
                 let distance = camera_transform.translation.xy().distance(foliage_pos);
 
-<<<<<<< HEAD
-                if v.is_visible && distance > (max_distance * 2 as u32) as f32 {
-                    v.is_visible = false;
-                } else if !v.is_visible && distance <= (max_distance * 2 as u32) as f32 {
-=======
                 if v.is_visible && distance > (max_distance * 2_u32) as f32 {
                     v.is_visible = false;
                 } else if !v.is_visible && distance <= (max_distance * 2_u32) as f32 {
->>>>>>> 143dbf42
                     v.is_visible = true;
                 }
             }
