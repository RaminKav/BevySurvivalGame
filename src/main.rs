use std::{
    marker::PhantomData,
    ops::{Deref, DerefMut},
};

use attributes::Health;
//TODO:
// - get player movement
// - set up tilemap or world generation
// - trees/entities to break/mine
use bevy::{
    ecs::system::SystemParam,
    prelude::*,
    render::{
<<<<<<< HEAD
        camera::{RenderTarget, ScalingMode},
=======
        camera::RenderTarget,
>>>>>>> 143dbf42
        render_resource::{
            Extent3d, TextureDescriptor, TextureDimension, TextureFormat, TextureUsages,
        },
        view::RenderLayers,
    },
    sprite::MaterialMesh2dBundle,
<<<<<<< HEAD
    utils::HashSet,
=======
>>>>>>> 143dbf42
    window::PresentMode,
};
use bevy_inspector_egui::WorldInspectorPlugin;

use bevy_rapier2d::prelude::*;
mod animations;
mod assets;
mod attributes;
mod inputs;
mod item;
mod vectorize;
mod world_generation;
use animations::{
    AnimatedTextureMaterial, AnimationFrameTracker, AnimationTimer, AnimationsPlugin,
};
use assets::{GameAssetsPlugin, Graphics};
use bevy_asset_loader::prelude::{AssetCollection, LoadingState, LoadingStateAppExt};
use bevy_ecs_tilemap::TilemapPlugin;
use bevy_pkv::PkvStore;
<<<<<<< HEAD
use bevy_tweening::{
    lens::{TransformPositionLens, TransformScaleLens},
    Animator, AnimatorState, EaseFunction, Tween, TweeningPlugin,
};
use inputs::{InputsPlugin, MovementVector};
use item::{
    Block, Equipment, EquipmentMetaData, ItemStack, ItemsPlugin, WorldObject, WorldObjectResource,
};
=======
use bevy_tweening::TweeningPlugin;
use inputs::{InputsPlugin, MovementVector};
use item::{Block, Equipment, EquipmentMetaData, ItemStack, ItemsPlugin, WorldObjectResource};
>>>>>>> 143dbf42
use strum::IntoEnumIterator;
use strum_macros::{Display, EnumIter};
use world_generation::{ChunkManager, GameData, WorldGenerationPlugin};

const PLAYER_MOVE_SPEED: f32 = 2.;
const PLAYER_DASH_SPEED: f32 = 125.;
pub const TIME_STEP: f32 = 1.0 / 60.0;
<<<<<<< HEAD
pub const HEIGHT: f32 = 1080.;
=======
pub const HEIGHT: f32 = 1920.;
>>>>>>> 143dbf42
pub const ASPECT_RATIO: f32 = 16.0 / 9.0;
pub const WORLD_SIZE: usize = 300;

fn main() {
    App::new()
        .init_resource::<Game>()
        .add_plugins(
            DefaultPlugins
                .set(ImagePlugin::default_nearest())
                .set(WindowPlugin {
                    window: WindowDescriptor {
                        width: HEIGHT * ASPECT_RATIO,
                        height: HEIGHT,
                        scale_factor_override: Some(1.0),
                        // mode: WindowMode::BorderlessFullscreen,
                        title: "Survival Game".to_string(),
                        present_mode: PresentMode::Fifo,
                        resizable: false,
                        ..Default::default()
                    },
                    ..default()
                }),
        )
        .insert_resource(Msaa { samples: 1 })
        .insert_resource(PkvStore::new("Fleam", "SurvivalRogueLike"))
        // .add_plugin(PixelCameraPlugin)
        .add_plugin(RapierPhysicsPlugin::<NoUserData>::pixels_per_meter(100.0))
        .add_plugin(WorldInspectorPlugin::new())
        // .add_plugin(RapierDebugRenderPlugin::default())
        .add_plugin(TilemapPlugin)
        .add_plugin(GameAssetsPlugin)
        .add_plugin(ItemsPlugin)
        .add_plugin(AnimationsPlugin)
        .add_plugin(WorldGenerationPlugin)
        .add_plugin(InputsPlugin)
        .add_plugin(TweeningPlugin)
        .add_startup_system(setup)
        .add_loading_state(
            LoadingState::new(GameState::Loading)
                .continue_to_state(GameState::Main)
                .with_collection::<ImageAssets>(),
        )
        .add_state(GameState::Loading)
        .add_system(y_sort)
        .run();
}

#[derive(Resource, Default)]
pub struct Game {
    player: Player,
    world_size: usize,
    world_generation_params: WorldGeneration,
    player_dash_cooldown: Timer,
    player_dash_duration: Timer,
}

#[derive(Default)]
pub struct WorldGeneration {
    water_frequency: f64,
    sand_frequency: f64,
    dirt_frequency: f64,
    stone_frequency: f64,
    tree_frequency: f64,
}

#[derive(Clone, Eq, PartialEq, Debug, Hash)]
pub enum GameState {
    Loading,
    Main,
}
#[derive(Clone, Eq, PartialEq, Debug, Hash, SystemLabel)]
pub enum GameSystems {
    Loading,
    Main,
}

#[derive(Resource, AssetCollection)]
pub struct ImageAssets {
    #[asset(path = "bevy_survival_sprites.png")]
    pub sprite_sheet: Handle<Image>,
    #[asset(path = "RPGTiles.png")]
    pub tiles_sheet: Handle<Image>,
}

#[derive(Component)]
pub struct YSort;

fn y_sort(mut q: Query<&mut Transform, With<YSort>>) {
    for mut tf in q.iter_mut() {
        tf.translation.z = 1. - 1.0f32 / (1.0f32 + (2.0f32.powf(-0.01 * tf.translation.y)));
    }
}

#[derive(SystemParam)]
pub struct GameParam<'w, 's> {
    pub game: ResMut<'w, Game>,
    pub graphics: Res<'w, Graphics>,
    pub chunk_manager: ResMut<'w, ChunkManager>,
    pub world_obj_data: ResMut<'w, WorldObjectResource>,
    pub game_data: ResMut<'w, GameData>,
    pub meshes: ResMut<'w, Assets<Mesh>>,

    pub block_query: Query<'w, 's, (Entity, &'static mut Health), With<Block>>,
    pub player_query: Query<'w, 's, (Entity, &'static mut Player)>,
    pub items_query: Query<
        'w,
        's,
        (Entity, &'static Transform, &'static ItemStack),
        (Without<Player>, Without<Equipment>),
    >,
    pub equipment: Query<'w, 's, (Entity, &'static Equipment)>,
    pub camera_query: Query<
        'w,
        's,
        &'static mut Transform,
        (With<MainCamera>, Without<Player>, Without<ItemStack>),
    >,

    #[system_param(ignore)]
    marker: PhantomData<&'s ()>,
}
#[derive(Component, Default)]
pub struct Player {
    is_moving: bool,
    is_dashing: bool,
    is_attacking: bool,
    inventory: Vec<ItemStack>,
    main_hand_slot: Option<EquipmentMetaData>,
}
#[derive(Component, EnumIter, Display, PartialEq)]
pub enum Limb {
    Torso,
    Hands,
    Legs,
    Head,
}

#[derive(Component, Default)]
pub struct CameraDirty(bool, bool);
#[derive(Component, Default)]
pub struct MainCamera;
#[derive(Component, Default)]
pub struct TextureCamera;
#[derive(Component, Default)]
pub struct TextureTarget;
#[derive(Component, Default)]
<<<<<<< HEAD
pub struct RawPosition(f32, f32);
=======
pub struct RawPosition(Vec2);

#[derive(Component)]
pub struct GameUpscale(pub f32);

impl Deref for RawPosition {
    type Target = Vec2;
    fn deref(&self) -> &Self::Target {
        &self.0
    }
}

impl DerefMut for RawPosition {
    fn deref_mut(&mut self) -> &mut Self::Target {
        &mut self.0
    }
}
>>>>>>> 143dbf42

fn setup(
    mut commands: Commands,
    asset_server: Res<AssetServer>,
    mut texture_atlases: ResMut<Assets<TextureAtlas>>,
    mut meshes: ResMut<Assets<Mesh>>,
    mut materials: ResMut<Assets<AnimatedTextureMaterial>>,
    mut render_materials: ResMut<Assets<ColorMaterial>>,

    mut game: ResMut<Game>,
    mut images: ResMut<Assets<Image>>,
) {
    game.world_size = WORLD_SIZE;
    game.world_generation_params = WorldGeneration {
        tree_frequency: 0.,
        stone_frequency: 0.0,
        dirt_frequency: 0.52,
        sand_frequency: 0.22,
        water_frequency: 0.05,
    };
    game.player_dash_cooldown = Timer::from_seconds(0.5, TimerMode::Once);
    game.player_dash_duration = Timer::from_seconds(0.05, TimerMode::Once);

    let img_size = Extent3d {
        width: 320,
        height: 180,
        ..default()
    };
<<<<<<< HEAD
    let game_size = Vec2::new((HEIGHT * ASPECT_RATIO) as f32, (HEIGHT) as f32);
    // let game_size = Vec2::new((img_size.width) as f32, (img_size.height) as f32);
=======
    let game_size = Vec2::new(HEIGHT * ASPECT_RATIO, HEIGHT);
>>>>>>> 143dbf42

    // This is the texture that will be rendered to.
    let mut image = Image {
        texture_descriptor: TextureDescriptor {
            label: None,
            size: img_size,
            dimension: TextureDimension::D2,
            format: TextureFormat::Bgra8UnormSrgb,
            mip_level_count: 1,
            sample_count: 1,
            usage: TextureUsages::TEXTURE_BINDING
                | TextureUsages::COPY_DST
                | TextureUsages::RENDER_ATTACHMENT,
        },
        ..default()
    };

    // fill image.data with zeroes
    image.resize(img_size);

    let image_handle = images.add(image);

    // This specifies the layer used for the first pass, which will be attached to the first pass camera and cube.
    let first_pass_layer = RenderLayers::layer(1);

<<<<<<< HEAD
    commands.spawn((
        Camera2dBundle {
            camera: Camera {
                // render before the "main pass" camera
                priority: -1,
                target: RenderTarget::Image(image_handle.clone()),
                ..default()
            },
            ..default()
        },
        TextureCamera,
        RawPosition(0., 0.),
=======
    commands.spawn((
        Camera2dBundle {
            camera: Camera {
                // render before the "main pass" camera
                priority: -1,
                target: RenderTarget::Image(image_handle.clone()),
                ..default()
            },
            ..default()
        },
        TextureCamera,
        RawPosition::default(),
    ));

    // This material has the texture that has been rendered.
    let render_material_handle = render_materials.add(ColorMaterial::from(image_handle));

    // Main pass cube, with material containing the rendered first pass texture.
    let _texture_image = commands
        .spawn((
            MaterialMesh2dBundle {
                mesh: meshes
                    .add(
                        shape::Quad {
                            size: Vec2::new(game_size.x, game_size.y),
                            ..Default::default()
                        }
                        .into(),
                    )
                    .into(),
                transform: Transform::from_scale(Vec3::new(1., 1., 1.)),
                material: render_material_handle,
                ..default()
            },
            TextureTarget,
            first_pass_layer,
        ))
        .id();

    // The main pass camera.
    commands.spawn((
        Camera2dBundle::default(),
        MainCamera,
        GameUpscale(HEIGHT / img_size.height as f32),
        first_pass_layer,
>>>>>>> 143dbf42
    ));
    // .push_children(&vec![texture_image]);

    // let camera = PixelCameraBundle::from_resolution(240, 180);

    // commands.spawn((
    //     camera,
    //     CameraDirty(false, false),
    //     AnimationTimer(Timer::from_seconds(4., TimerMode::Once)),
    // ));

    // This material has the texture that has been rendered.
    let render_material_handle = render_materials.add(ColorMaterial::from(image_handle));

    // Main pass cube, with material containing the rendered first pass texture.
    let texture_image = commands
        .spawn((
            MaterialMesh2dBundle {
                mesh: meshes
                    .add(
                        shape::Quad {
                            size: Vec2::new(game_size.x as f32, game_size.y as f32),
                            ..Default::default()
                        }
                        .into(),
                    )
                    .into(),
                transform: Transform::from_scale(Vec3::new(1., 1., 1.)),
                material: render_material_handle,
                ..default()
            },
            TextureTarget,
            first_pass_layer,
        ))
        .id();

    // The main pass camera.
    commands.spawn((Camera2dBundle::default(), MainCamera, first_pass_layer));
    // .push_children(&vec![texture_image]);

    // let camera = PixelCameraBundle::from_resolution(240, 180);

    // commands.spawn((
    //     camera,
    //     CameraDirty(false, false),
    //     AnimationTimer(Timer::from_seconds(4., TimerMode::Once)),
    // ));

    let mut limb_children: Vec<Entity> = vec![];
    //player shadow
    let shadow_texture_handle = asset_server.load("textures/player/player-shadow.png");
    let shadow_texture_atlas =
        TextureAtlas::from_grid(shadow_texture_handle, Vec2::new(32., 32.), 1, 1, None, None);
    let shadow_texture_atlas_handle = texture_atlases.add(shadow_texture_atlas);

    let shadow = commands
        .spawn(SpriteSheetBundle {
            texture_atlas: shadow_texture_atlas_handle,
            transform: Transform::from_translation(Vec3::new(0., 0., -0.00000001)),
            ..default()
        })
        .id();
    limb_children.push(shadow);

    //player
    for l in Limb::iter() {
        let limb_source_handle = asset_server.load(format!(
            "textures/player/player-run-down/player-{}-run-down-source-1.png",
            l.to_string().to_lowercase()
        ));
        let limb_texture_handle = asset_server.load(format!(
            "textures/player/player-texture-{}.png",
            l.to_string().to_lowercase()
        ));
        // let limb_texture_atlas =
        //     TextureAtlas::from_grid(limb_texture_handle, Vec2::new(32., 32.), 5, 1, None, None);

        // let limb_texture_atlas_handle = texture_atlases.add(limb_texture_atlas);
        let transform = if l == Limb::Head {
            Transform::from_translation(Vec3::new(0., 0., 0.))
        } else {
            Transform::default()
        };
        let limb = commands
            .spawn((
                MaterialMesh2dBundle {
                    mesh: meshes
                        .add(
                            shape::Quad {
                                size: Vec2::new(32., 32.),
                                ..Default::default()
                            }
                            .into(),
                        )
                        .into(),
                    transform,
                    material: materials.add(AnimatedTextureMaterial {
                        source_texture: Some(limb_source_handle),
                        lookup_texture: Some(limb_texture_handle),
                        flip: 1.,
                    }),
                    ..default()
                },
                l,
                AnimationFrameTracker(0, 5),
            ))
            .id();
        // .spawn(SpriteSheetBundle {
        //     texture_atlas: limb_texture_atlas_handle,
        //     transform,
        //     ..default()
        // })
        // .id();
        limb_children.push(limb);
    }

    //spawn player entity with limb spritesheets as children
    commands
        .spawn((
            SpatialBundle {
                transform: Transform::from_translation(Vec3::new(0., 0., 1.)),
                ..Default::default()
            },
            AnimationTimer(Timer::from_seconds(0.25, TimerMode::Repeating)),
            Player {
                is_moving: false,
                is_dashing: false,
                is_attacking: false,
                inventory: Vec::new(),
                main_hand_slot: None,
            },
<<<<<<< HEAD
            MovementVector(0., 0.),
=======
            MovementVector::default(),
>>>>>>> 143dbf42
            KinematicCharacterController::default(),
            Collider::cuboid(7., 10.),
            YSort,
            Name::new("Player"),
<<<<<<< HEAD
            RawPosition(0., 0.),
=======
            RawPosition::default(),
>>>>>>> 143dbf42
        ))
        .push_children(&limb_children);
}<|MERGE_RESOLUTION|>--- conflicted
+++ resolved
@@ -12,21 +12,13 @@
     ecs::system::SystemParam,
     prelude::*,
     render::{
-<<<<<<< HEAD
-        camera::{RenderTarget, ScalingMode},
-=======
         camera::RenderTarget,
->>>>>>> 143dbf42
         render_resource::{
             Extent3d, TextureDescriptor, TextureDimension, TextureFormat, TextureUsages,
         },
         view::RenderLayers,
     },
     sprite::MaterialMesh2dBundle,
-<<<<<<< HEAD
-    utils::HashSet,
-=======
->>>>>>> 143dbf42
     window::PresentMode,
 };
 use bevy_inspector_egui::WorldInspectorPlugin;
@@ -46,20 +38,9 @@
 use bevy_asset_loader::prelude::{AssetCollection, LoadingState, LoadingStateAppExt};
 use bevy_ecs_tilemap::TilemapPlugin;
 use bevy_pkv::PkvStore;
-<<<<<<< HEAD
-use bevy_tweening::{
-    lens::{TransformPositionLens, TransformScaleLens},
-    Animator, AnimatorState, EaseFunction, Tween, TweeningPlugin,
-};
-use inputs::{InputsPlugin, MovementVector};
-use item::{
-    Block, Equipment, EquipmentMetaData, ItemStack, ItemsPlugin, WorldObject, WorldObjectResource,
-};
-=======
 use bevy_tweening::TweeningPlugin;
 use inputs::{InputsPlugin, MovementVector};
 use item::{Block, Equipment, EquipmentMetaData, ItemStack, ItemsPlugin, WorldObjectResource};
->>>>>>> 143dbf42
 use strum::IntoEnumIterator;
 use strum_macros::{Display, EnumIter};
 use world_generation::{ChunkManager, GameData, WorldGenerationPlugin};
@@ -67,11 +48,7 @@
 const PLAYER_MOVE_SPEED: f32 = 2.;
 const PLAYER_DASH_SPEED: f32 = 125.;
 pub const TIME_STEP: f32 = 1.0 / 60.0;
-<<<<<<< HEAD
-pub const HEIGHT: f32 = 1080.;
-=======
 pub const HEIGHT: f32 = 1920.;
->>>>>>> 143dbf42
 pub const ASPECT_RATIO: f32 = 16.0 / 9.0;
 pub const WORLD_SIZE: usize = 300;
 
@@ -218,9 +195,6 @@
 #[derive(Component, Default)]
 pub struct TextureTarget;
 #[derive(Component, Default)]
-<<<<<<< HEAD
-pub struct RawPosition(f32, f32);
-=======
 pub struct RawPosition(Vec2);
 
 #[derive(Component)]
@@ -238,7 +212,6 @@
         &mut self.0
     }
 }
->>>>>>> 143dbf42
 
 fn setup(
     mut commands: Commands,
@@ -267,12 +240,7 @@
         height: 180,
         ..default()
     };
-<<<<<<< HEAD
-    let game_size = Vec2::new((HEIGHT * ASPECT_RATIO) as f32, (HEIGHT) as f32);
-    // let game_size = Vec2::new((img_size.width) as f32, (img_size.height) as f32);
-=======
     let game_size = Vec2::new(HEIGHT * ASPECT_RATIO, HEIGHT);
->>>>>>> 143dbf42
 
     // This is the texture that will be rendered to.
     let mut image = Image {
@@ -298,20 +266,6 @@
     // This specifies the layer used for the first pass, which will be attached to the first pass camera and cube.
     let first_pass_layer = RenderLayers::layer(1);
 
-<<<<<<< HEAD
-    commands.spawn((
-        Camera2dBundle {
-            camera: Camera {
-                // render before the "main pass" camera
-                priority: -1,
-                target: RenderTarget::Image(image_handle.clone()),
-                ..default()
-            },
-            ..default()
-        },
-        TextureCamera,
-        RawPosition(0., 0.),
-=======
     commands.spawn((
         Camera2dBundle {
             camera: Camera {
@@ -357,54 +311,7 @@
         MainCamera,
         GameUpscale(HEIGHT / img_size.height as f32),
         first_pass_layer,
->>>>>>> 143dbf42
     ));
-    // .push_children(&vec![texture_image]);
-
-    // let camera = PixelCameraBundle::from_resolution(240, 180);
-
-    // commands.spawn((
-    //     camera,
-    //     CameraDirty(false, false),
-    //     AnimationTimer(Timer::from_seconds(4., TimerMode::Once)),
-    // ));
-
-    // This material has the texture that has been rendered.
-    let render_material_handle = render_materials.add(ColorMaterial::from(image_handle));
-
-    // Main pass cube, with material containing the rendered first pass texture.
-    let texture_image = commands
-        .spawn((
-            MaterialMesh2dBundle {
-                mesh: meshes
-                    .add(
-                        shape::Quad {
-                            size: Vec2::new(game_size.x as f32, game_size.y as f32),
-                            ..Default::default()
-                        }
-                        .into(),
-                    )
-                    .into(),
-                transform: Transform::from_scale(Vec3::new(1., 1., 1.)),
-                material: render_material_handle,
-                ..default()
-            },
-            TextureTarget,
-            first_pass_layer,
-        ))
-        .id();
-
-    // The main pass camera.
-    commands.spawn((Camera2dBundle::default(), MainCamera, first_pass_layer));
-    // .push_children(&vec![texture_image]);
-
-    // let camera = PixelCameraBundle::from_resolution(240, 180);
-
-    // commands.spawn((
-    //     camera,
-    //     CameraDirty(false, false),
-    //     AnimationTimer(Timer::from_seconds(4., TimerMode::Once)),
-    // ));
 
     let mut limb_children: Vec<Entity> = vec![];
     //player shadow
@@ -489,20 +396,12 @@
                 inventory: Vec::new(),
                 main_hand_slot: None,
             },
-<<<<<<< HEAD
-            MovementVector(0., 0.),
-=======
             MovementVector::default(),
->>>>>>> 143dbf42
             KinematicCharacterController::default(),
             Collider::cuboid(7., 10.),
             YSort,
             Name::new("Player"),
-<<<<<<< HEAD
-            RawPosition(0., 0.),
-=======
             RawPosition::default(),
->>>>>>> 143dbf42
         ))
         .push_children(&limb_children);
 }