use bevy::app::AppExit;

use bevy::prelude::*;
use bevy::time::FixedTimestep;
use bevy::utils::HashSet;
use bevy::window::{WindowFocused, WindowId};
use bevy_ecs_tilemap::tiles::TilePos;
use bevy_rapier2d::prelude::{Collider, MoveShapeOptions, QueryFilter, RapierContext};

use crate::animations::AnimatedTextureMaterial;

use crate::item::{Breakable, Equipment};
use crate::world_generation::{TileMapPositionData, WorldObjectEntityData};
use crate::{
    item::WorldObject, world_generation::WorldGenerationPlugin, GameState, Player,
    PLAYER_DASH_SPEED, TIME_STEP,
};
<<<<<<< HEAD
use crate::{
    main, CameraDirty, GameParam, ItemStack, Limb, MainCamera, RawPosition, TextureCamera,
    TextureTarget, PLAYER_MOVE_SPEED,
};
=======
use crate::{GameParam, GameUpscale, MainCamera, RawPosition, TextureCamera, PLAYER_MOVE_SPEED};
>>>>>>> 25e09dfd

#[derive(Default, Resource, Debug)]
pub struct CursorPos(Vec3);

<<<<<<< HEAD
#[derive(Component)]
pub struct MovementVector(pub f32, pub f32);
=======
#[derive(Component, Default)]
pub struct MovementVector(pub Vec2);
>>>>>>> 25e09dfd

pub struct InputsPlugin;

impl Plugin for InputsPlugin {
    fn build(&self, app: &mut App) {
        app.insert_resource(CursorPos(Vec3::new(-100.0, -100.0, 0.0)))
            .add_event::<PlayerMoveEvent>()
            .add_system_set(
                SystemSet::on_update(GameState::Main)
                    .with_run_criteria(FixedTimestep::step(TIME_STEP as f64))
                    .with_system(Self::move_player)
                    .with_system(Self::update_cursor_pos.after(Self::move_player))
                    .with_system(Self::move_camera_with_player.after(Self::move_player))
                    .with_system(Self::mouse_click_system),
            )
            .add_system(Self::close_on_esc);
    }
}

#[derive(Clone, Debug, Default)]
pub struct PlayerMoveEvent(bool);

impl InputsPlugin {
    fn move_player(
        mut commands: Commands,
        mut game: GameParam,
        mut player_query: Query<
            (
                Entity,
                &mut Transform,
                &mut RawPosition,
                &Collider,
                &mut MovementVector,
                Option<&Children>,
            ),
            (With<Player>, Without<MainCamera>, Without<Equipment>),
        >,
        mut materials: ResMut<Assets<AnimatedTextureMaterial>>,
        mut limb_query: Query<&Handle<AnimatedTextureMaterial>>,
        // mut eqp_query: Query<
        //     &mut Transform,
        //     (
        //         With<Limb>,
        //         Without<ItemStack>,
        //         Without<Camera>,
        //         Without<Player>,
        //     ),
        // >,
        // mut camera_query: Query<&mut Transform, (With<Camera>, Without<Player>)>,
        time: Res<Time>,
        key_input: ResMut<Input<KeyCode>>,
        mut context: ResMut<RapierContext>,
        mut move_event: EventWriter<PlayerMoveEvent>,
    ) {
        let (ent, mut player_transform, mut raw_pos, player_collider, mut mv, children) =
            player_query.single_mut();
        let mut d = Vec2::ZERO;
        let s = PLAYER_MOVE_SPEED;

        if key_input.pressed(KeyCode::A) {
            d.x -= 1.;
            game.game.player.is_moving = true;
            if let Some(c) = children {
                for l in c.iter() {
                    if let Ok(limb_handle) = limb_query.get_mut(*l) {
                        let limb_material = materials.get_mut(limb_handle);
                        if let Some(mat) = limb_material {
                            mat.flip = 1.;
                        }
                    }
                }
            }
        }

        if key_input.pressed(KeyCode::D) {
            d.x += 1.;
            game.game.player.is_moving = true;
            if let Some(c) = children {
                for l in c.iter() {
                    if let Ok(limb_handle) = limb_query.get_mut(*l) {
                        let limb_material = materials.get_mut(limb_handle);
                        if let Some(mat) = limb_material {
                            mat.flip = 0.;
                        }
                    }
                }
            }
        }
        if key_input.pressed(KeyCode::W) {
            d.y += 1.;
            game.game.player.is_moving = true;
        }
        if key_input.pressed(KeyCode::S) {
            d.y -= 1.;
            game.game.player.is_moving = true;
        }
        if game.game.player_dash_cooldown.tick(time.delta()).finished()
            && key_input.pressed(KeyCode::Space)
        {
            game.game.player.is_dashing = true;

            game.game.player_dash_cooldown.reset();
            game.game.player_dash_duration.reset();
        }
        if key_input.any_just_released([KeyCode::A, KeyCode::D, KeyCode::S, KeyCode::W]) &&
        // || (dx == 0. && dy == 0.)
        !key_input.any_pressed([KeyCode::A, KeyCode::D, KeyCode::S, KeyCode::W])
        {
            game.game.player.is_moving = false;
            move_event.send(PlayerMoveEvent(true));
        }
        if d.x != 0. || d.y != 0. {
            d = d.normalize() * s;
        }

        if game.game.player.is_dashing {
            game.game.player_dash_duration.tick(time.delta());

            d.x += d.x * PLAYER_DASH_SPEED * TIME_STEP;
            d.y += d.y * PLAYER_DASH_SPEED * TIME_STEP;
            if game.game.player_dash_duration.just_finished() {
                game.game.player.is_dashing = false;
            }
        }
        let mut collected_drops = HashSet::new();
        let output_ws = context.move_shape(
            Vec2::new(0., d.y),
            player_collider,
<<<<<<< HEAD
            Vec2::new(raw_pos.0, raw_pos.1),
=======
            raw_pos.0,
>>>>>>> 25e09dfd
            0.,
            0.,
            &MoveShapeOptions::default(),
            QueryFilter {
                // flags: QueryFilterFlags::EXCLUDE_SENSORS,
                exclude_collider: Some(ent),
                predicate: Some(&|e| {
                    if let Some(c) = children {
                        !c.iter().any(|cc| *cc == e)
                    } else {
                        true
                    }
                }),
                ..default()
            },
            |col| {
                for (drop, _, item_stack) in game.items_query.iter() {
                    if col.entity == drop && !collected_drops.contains(&col.entity) {
                        if let Some(mut ec) = commands.get_entity(drop) {
                            ec.despawn();
                            game.world_obj_data.drop_entities.remove(&drop);

                            if let Some(stack) = game
                                .game
                                .player
                                .inventory
                                .iter()
                                .find(|i| i.0 == item_stack.0)
                            {
                                // safe to unwrap, we check for it above
                                let index = game
                                    .game
                                    .player
                                    .inventory
                                    .iter()
                                    .position(|i| i == stack)
                                    .unwrap();
                                let stack = game.game.player.inventory.get_mut(index).unwrap();
                                stack.1 += item_stack.1;
                            } else {
                                game.game.player.inventory.push(*item_stack);
                            }
                            collected_drops.insert(col.entity);
                            info!("{:?} | {:?}", drop, game.game.player.inventory);
                        }
                    }
                }
            },
        );

        let output_ad = context.move_shape(
            Vec2::new(d.x, 0.),
            player_collider,
<<<<<<< HEAD
            Vec2::new(raw_pos.0, raw_pos.1),
=======
            raw_pos.0,
>>>>>>> 25e09dfd
            0.,
            0.,
            &MoveShapeOptions::default(),
            QueryFilter {
                // flags: QueryFilterFlags::EXCLUDE_SENSORS,
                exclude_collider: Some(ent),
                predicate: Some(&|e| {
                    if let Some(c) = children {
                        !c.iter().any(|cc| *cc == e)
                    } else {
                        true
                    }
                }),
                ..default()
            },
            |col| {
                for (drop, _, item_stack) in game.items_query.iter() {
                    if col.entity == drop && !collected_drops.contains(&col.entity) {
                        if let Some(mut ec) = commands.get_entity(drop) {
                            ec.despawn();
                            game.world_obj_data.drop_entities.remove(&drop);

                            if let Some(stack) = game
                                .game
                                .player
                                .inventory
                                .iter()
                                .find(|i| i.0 == item_stack.0)
                            {
                                // safe to unwrap, we check for it above
                                let index = game
                                    .game
                                    .player
                                    .inventory
                                    .iter()
                                    .position(|i| i == stack)
                                    .unwrap();
                                let stack = game.game.player.inventory.get_mut(index).unwrap();
                                stack.1 += item_stack.1;
                            } else {
                                game.game.player.inventory.push(*item_stack);
                            }
                            collected_drops.insert(col.entity);
                            info!("{:?} | {:?}", drop, game.game.player.inventory);
                        }
                    }
                }
            },
        );
<<<<<<< HEAD
        mv.0 = d.x;
        mv.1 = d.y;
        raw_pos.0 += output_ad.effective_translation.x;
        raw_pos.1 += output_ws.effective_translation.y;

        player_transform.translation.x = raw_pos.0.round();
        player_transform.translation.y = raw_pos.1.round();
=======
        mv.0 = d;
        raw_pos.x += output_ad.effective_translation.x;
        raw_pos.y += output_ws.effective_translation.y;

        player_transform.translation.x = raw_pos.x.round();
        player_transform.translation.y = raw_pos.y.round();
>>>>>>> 25e09dfd

        if d.x != 0. || d.y != 0. {
            move_event.send(PlayerMoveEvent(false));
        }
    }

    pub fn update_cursor_pos(
        windows: Res<Windows>,
        camera_q: Query<(&Transform, &Camera), With<TextureCamera>>,
        mut cursor_moved_events: EventReader<CursorMoved>,
        mut cursor_pos: ResMut<CursorPos>,
    ) {
        for cursor_moved in cursor_moved_events.iter() {
            // To get the mouse's world position, we have to transform its window position by
            // any transforms on the camera. This is done by projecting the cursor position into
            // camera space (world space).
            for (cam_t, cam) in camera_q.iter() {
                *cursor_pos = CursorPos(Self::cursor_pos_in_world(
                    &windows,
                    cursor_moved.position,
                    cam_t,
                    cam,
                ));
<<<<<<< HEAD
                println!("Cursor at: {:?}", cursor_pos);
=======
                println!("Cursor at: {cursor_pos:?}");
>>>>>>> 25e09dfd
            }
        }
    }
    // Converts the cursor position into a world position, taking into account any transforms applied
    // the camera.
    pub fn cursor_pos_in_world(
        windows: &Windows,
        cursor_pos: Vec2,
        cam_t: &Transform,
        cam: &Camera,
    ) -> Vec3 {
        let window = windows.primary();

        let window_size = Vec2::new(window.width(), window.height());

        // Convert screen position [0..resolution] to ndc [-1..1]
        // (ndc = normalized device coordinates)
        let ndc_to_world = cam_t.compute_matrix() * cam.projection_matrix().inverse();
        let ndc = (cursor_pos / window_size) * 2.0 - Vec2::ONE;
        ndc_to_world.project_point3(ndc.extend(0.0))
    }

    fn mouse_click_system(
        mut commands: Commands,
        mouse_button_input: Res<Input<MouseButton>>,
        cursor_pos: Res<CursorPos>,
        mut game: GameParam,
    ) {
        if mouse_button_input.just_released(MouseButton::Left) {
            let chunk_pos = WorldGenerationPlugin::camera_pos_to_chunk_pos(&Vec2::new(
                cursor_pos.0.x,
                cursor_pos.0.y,
            ));
            let tile_pos = WorldGenerationPlugin::camera_pos_to_block_pos(&Vec2::new(
                cursor_pos.0.x,
                cursor_pos.0.y,
            ));
            info!("POS {:?}", tile_pos);
            if game
                .chunk_manager
                .chunk_generation_data
                .contains_key(&TileMapPositionData {
                    chunk_pos,
                    tile_pos: TilePos {
                        x: tile_pos.x as u32,
                        y: tile_pos.y as u32,
                    },
                })
            {
                let obj_data = game
                    .chunk_manager
                    .chunk_generation_data
                    .get(&TileMapPositionData {
                        chunk_pos,
                        tile_pos: TilePos {
                            x: tile_pos.x as u32,
                            y: tile_pos.y as u32,
                        },
                    })
                    .unwrap();
                if game.block_query.contains(obj_data.entity) {
                    obj_data.object.attempt_to_break_item(
                        &mut commands,
                        &mut game,
                        tile_pos,
                        chunk_pos,
                    );
                }
            } else {
                let stone = WorldObject::StoneHalf.spawn_and_save_block(
                    &mut commands,
                    &mut game,
                    tile_pos,
                    chunk_pos,
                );
                commands
                    .entity(stone)
                    .insert(Breakable(Some(WorldObject::StoneHalf)));
                game.chunk_manager.chunk_generation_data.insert(
                    TileMapPositionData {
                        chunk_pos,
                        tile_pos: TilePos {
                            x: tile_pos.x as u32,
                            y: tile_pos.y as u32,
                        },
                    },
                    WorldObjectEntityData {
                        object: WorldObject::StoneFull,
                        entity: stone,
                    },
                );
            }
        }
        if mouse_button_input.just_released(MouseButton::Right) {
            WorldObject::Sword.spawn_equipment_on_player(&mut commands, &mut game);
            let chunk_pos = WorldGenerationPlugin::camera_pos_to_chunk_pos(&Vec2::new(
                cursor_pos.0.x,
                cursor_pos.0.y,
            ));
            let tile_pos = WorldGenerationPlugin::camera_pos_to_block_pos(&Vec2::new(
                cursor_pos.0.x,
                cursor_pos.0.y,
            ));
            let stone = WorldObject::StoneFull.spawn_and_save_block(
                &mut commands,
                &mut game,
                tile_pos,
                chunk_pos,
            );
            commands
                .spawn(SpatialBundle::default())
                .push_children(&[stone]);
        }
        if mouse_button_input.just_released(MouseButton::Middle) {
            let chunk_pos = WorldGenerationPlugin::camera_pos_to_chunk_pos(&Vec2::new(
                cursor_pos.0.x,
                cursor_pos.0.y,
            ));
            let tile_pos = WorldGenerationPlugin::camera_pos_to_block_pos(&Vec2::new(
                cursor_pos.0.x,
                cursor_pos.0.y,
            ));
            let stone = WorldObject::StoneFull.spawn_and_save_block(
                &mut commands,
                &mut game,
                tile_pos,
                chunk_pos,
            );
            commands
                .spawn(SpatialBundle::default())
                .push_children(&[stone]);
        }
    }
    pub fn close_on_esc(
        mut focused: Local<Option<WindowId>>,
        mut focused_events: EventReader<WindowFocused>,
        mut exit: EventWriter<AppExit>,
        mut windows: ResMut<Windows>,
        input: Res<Input<KeyCode>>,
    ) {
        // TODO: Track this in e.g. a resource to ensure consistent behaviour across similar systems
        for event in focused_events.iter() {
            *focused = event.focused.then_some(event.id);
        }

        if let Some(focused) = &*focused {
            if input.just_pressed(KeyCode::Escape) {
                if let Some(window) = windows.get_mut(*focused) {
                    exit.send(AppExit);
                    window.close();
                }
            }
        }
    }
    pub fn move_camera_with_player(
        mut player_query: Query<
            (&Transform, &MovementVector),
            (With<Player>, Without<MainCamera>, Without<TextureCamera>),
        >,
<<<<<<< HEAD
        mut tex_camera: Query<
            (&mut Transform, &mut RawPosition),
            (Without<MainCamera>, With<TextureCamera>),
        >,
        mut game_camera: Query<(&mut Transform), (With<MainCamera>, Without<TextureCamera>)>,
        mut img_query: Query<
            (&mut Transform),
            (
                With<TextureTarget>,
                Without<TextureCamera>,
                Without<MainCamera>,
                Without<Player>,
            ),
        >,
    ) {
        let (mut camera_tf, mut raw_tf) = tex_camera.single_mut();
        let mut game_tf = game_camera.single_mut();
        let mut img_tf = img_query.single_mut();

        let (pt, mv) = player_query.single_mut();

        let raw_x = lerp(&raw_tf.0, &(mv.0), &0.08);
        let raw_y = lerp(&raw_tf.1, &(mv.1), &0.08);

        let frac_x = (pt.translation.x - raw_x * 15.).fract();
        let frac_y = (pt.translation.y - raw_y * 15.).fract();

        raw_tf.0 = raw_x;
        raw_tf.1 = raw_y;

        game_tf.translation.x = frac_x;
        game_tf.translation.y = frac_y;
        // img_tf.translation.x = frac_x;
        // img_tf.translation.y = frac_y;
        println!("{:?} {:?}", frac_x, frac_y);
        camera_tf.translation.x = (pt.translation.x - raw_x * 15.).round();
        camera_tf.translation.y = (pt.translation.y - raw_y * 15.).round();
=======
        mut game_camera: Query<
            (&mut Transform, &mut RawPosition),
            (Without<MainCamera>, With<TextureCamera>),
        >,
        mut screen_camera: Query<
            (&mut Transform, &GameUpscale),
            (With<MainCamera>, Without<TextureCamera>),
        >,
    ) {
        let (mut game_camera_transform, mut raw_camera_pos) = game_camera.single_mut();

        let (player_pos, player_movement_vec) = player_query.single_mut();

        let camera_lookahead_scale = 15.0;
        raw_camera_pos.0 = raw_camera_pos
            .0
            .lerp(player_movement_vec.0 * camera_lookahead_scale, 0.08);

        let camera_final_pos = Vec2::new(
            player_pos.translation.x - raw_camera_pos.x,
            player_pos.translation.y - raw_camera_pos.y,
        );
        game_camera_transform.translation.x = camera_final_pos.x.trunc();
        game_camera_transform.translation.y = camera_final_pos.y.trunc();
        let (mut screen_camera_transform, game_upscale) = screen_camera.single_mut();
        screen_camera_transform.translation.x = camera_final_pos.x.fract() * game_upscale.0;
        screen_camera_transform.translation.y = camera_final_pos.y.fract() * game_upscale.0;
>>>>>>> 25e09dfd
    }
}<|MERGE_RESOLUTION|>--- conflicted
+++ resolved
@@ -15,25 +15,13 @@
     item::WorldObject, world_generation::WorldGenerationPlugin, GameState, Player,
     PLAYER_DASH_SPEED, TIME_STEP,
 };
-<<<<<<< HEAD
-use crate::{
-    main, CameraDirty, GameParam, ItemStack, Limb, MainCamera, RawPosition, TextureCamera,
-    TextureTarget, PLAYER_MOVE_SPEED,
-};
-=======
 use crate::{GameParam, GameUpscale, MainCamera, RawPosition, TextureCamera, PLAYER_MOVE_SPEED};
->>>>>>> 25e09dfd
 
 #[derive(Default, Resource, Debug)]
 pub struct CursorPos(Vec3);
 
-<<<<<<< HEAD
-#[derive(Component)]
-pub struct MovementVector(pub f32, pub f32);
-=======
 #[derive(Component, Default)]
 pub struct MovementVector(pub Vec2);
->>>>>>> 25e09dfd
 
 pub struct InputsPlugin;
 
@@ -162,11 +150,7 @@
         let output_ws = context.move_shape(
             Vec2::new(0., d.y),
             player_collider,
-<<<<<<< HEAD
-            Vec2::new(raw_pos.0, raw_pos.1),
-=======
             raw_pos.0,
->>>>>>> 25e09dfd
             0.,
             0.,
             &MoveShapeOptions::default(),
@@ -220,11 +204,7 @@
         let output_ad = context.move_shape(
             Vec2::new(d.x, 0.),
             player_collider,
-<<<<<<< HEAD
-            Vec2::new(raw_pos.0, raw_pos.1),
-=======
             raw_pos.0,
->>>>>>> 25e09dfd
             0.,
             0.,
             &MoveShapeOptions::default(),
@@ -274,22 +254,12 @@
                 }
             },
         );
-<<<<<<< HEAD
-        mv.0 = d.x;
-        mv.1 = d.y;
-        raw_pos.0 += output_ad.effective_translation.x;
-        raw_pos.1 += output_ws.effective_translation.y;
-
-        player_transform.translation.x = raw_pos.0.round();
-        player_transform.translation.y = raw_pos.1.round();
-=======
         mv.0 = d;
         raw_pos.x += output_ad.effective_translation.x;
         raw_pos.y += output_ws.effective_translation.y;
 
         player_transform.translation.x = raw_pos.x.round();
         player_transform.translation.y = raw_pos.y.round();
->>>>>>> 25e09dfd
 
         if d.x != 0. || d.y != 0. {
             move_event.send(PlayerMoveEvent(false));
@@ -313,11 +283,7 @@
                     cam_t,
                     cam,
                 ));
-<<<<<<< HEAD
-                println!("Cursor at: {:?}", cursor_pos);
-=======
                 println!("Cursor at: {cursor_pos:?}");
->>>>>>> 25e09dfd
             }
         }
     }
@@ -477,45 +443,6 @@
             (&Transform, &MovementVector),
             (With<Player>, Without<MainCamera>, Without<TextureCamera>),
         >,
-<<<<<<< HEAD
-        mut tex_camera: Query<
-            (&mut Transform, &mut RawPosition),
-            (Without<MainCamera>, With<TextureCamera>),
-        >,
-        mut game_camera: Query<(&mut Transform), (With<MainCamera>, Without<TextureCamera>)>,
-        mut img_query: Query<
-            (&mut Transform),
-            (
-                With<TextureTarget>,
-                Without<TextureCamera>,
-                Without<MainCamera>,
-                Without<Player>,
-            ),
-        >,
-    ) {
-        let (mut camera_tf, mut raw_tf) = tex_camera.single_mut();
-        let mut game_tf = game_camera.single_mut();
-        let mut img_tf = img_query.single_mut();
-
-        let (pt, mv) = player_query.single_mut();
-
-        let raw_x = lerp(&raw_tf.0, &(mv.0), &0.08);
-        let raw_y = lerp(&raw_tf.1, &(mv.1), &0.08);
-
-        let frac_x = (pt.translation.x - raw_x * 15.).fract();
-        let frac_y = (pt.translation.y - raw_y * 15.).fract();
-
-        raw_tf.0 = raw_x;
-        raw_tf.1 = raw_y;
-
-        game_tf.translation.x = frac_x;
-        game_tf.translation.y = frac_y;
-        // img_tf.translation.x = frac_x;
-        // img_tf.translation.y = frac_y;
-        println!("{:?} {:?}", frac_x, frac_y);
-        camera_tf.translation.x = (pt.translation.x - raw_x * 15.).round();
-        camera_tf.translation.y = (pt.translation.y - raw_y * 15.).round();
-=======
         mut game_camera: Query<
             (&mut Transform, &mut RawPosition),
             (Without<MainCamera>, With<TextureCamera>),
@@ -543,6 +470,5 @@
         let (mut screen_camera_transform, game_upscale) = screen_camera.single_mut();
         screen_camera_transform.translation.x = camera_final_pos.x.fract() * game_upscale.0;
         screen_camera_transform.translation.y = camera_final_pos.y.fract() * game_upscale.0;
->>>>>>> 25e09dfd
     }
 }